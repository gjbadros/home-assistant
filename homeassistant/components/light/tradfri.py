"""
Support for the IKEA Tradfri platform.

For more details about this platform, please refer to the documentation at
https://home-assistant.io/components/light.tradfri/
"""
import logging

from homeassistant.core import callback
import homeassistant.util.color as color_util
from homeassistant.components.light import (
<<<<<<< HEAD
    ATTR_BRIGHTNESS, ATTR_COLOR_TEMP, ATTR_XY_COLOR, ATTR_TRANSITION,
    SUPPORT_BRIGHTNESS, SUPPORT_TRANSITION, SUPPORT_COLOR_TEMP,
    SUPPORT_XY_COLOR, SUPPORT_RGB_COLOR, ATTR_RGB_COLOR, Light)
=======
    ATTR_BRIGHTNESS, ATTR_COLOR_TEMP, ATTR_HS_COLOR, ATTR_TRANSITION,
    SUPPORT_BRIGHTNESS, SUPPORT_TRANSITION, SUPPORT_COLOR_TEMP,
    SUPPORT_COLOR, Light)
>>>>>>> 74c249e5
from homeassistant.components.light import \
    PLATFORM_SCHEMA as LIGHT_PLATFORM_SCHEMA
from homeassistant.components.tradfri import KEY_GATEWAY, KEY_TRADFRI_GROUPS, \
    KEY_API

_LOGGER = logging.getLogger(__name__)

ATTR_TRANSITION_TIME = 'transition_time'
DEPENDENCIES = ['tradfri']
PLATFORM_SCHEMA = LIGHT_PLATFORM_SCHEMA
IKEA = 'IKEA of Sweden'
TRADFRI_LIGHT_MANAGER = 'Tradfri Light Manager'
SUPPORTED_FEATURES = (SUPPORT_BRIGHTNESS | SUPPORT_TRANSITION)


def normalize_xy(argx, argy, brightness=None):
    """Normalise XY to Tradfri scaling."""
    return (int(argx*65535+0.56), int(argy*65535+0.56))


def denormalize_xy(argx, argy, brightness=None):
    """Denormalise XY from Tradfri scaling."""
    return (argx/65535-0.56, argy/65535-0.56)


async def async_setup_platform(hass, config,
                               async_add_devices, discovery_info=None):
    """Set up the IKEA Tradfri Light platform."""
    if discovery_info is None:
        return

    gateway_id = discovery_info['gateway']
    api = hass.data[KEY_API][gateway_id]
    gateway = hass.data[KEY_GATEWAY][gateway_id]

    devices_command = gateway.get_devices()
    devices_commands = await api(devices_command)
    devices = await api(devices_commands)
    lights = [dev for dev in devices if dev.has_light_control]
    if lights:
        async_add_devices(TradfriLight(light, api) for light in lights)

    allow_tradfri_groups = hass.data[KEY_TRADFRI_GROUPS][gateway_id]
    if allow_tradfri_groups:
        groups_command = gateway.get_groups()
        groups_commands = await api(groups_command)
        groups = await api(groups_commands)
        if groups:
            async_add_devices(TradfriGroup(group, api) for group in groups)


class TradfriGroup(Light):
    """The platform class required by hass."""

    def __init__(self, light, api):
        """Initialize a Group."""
        self._api = api
        self._group = light
        self._name = light.name

        self._refresh(light)

    async def async_added_to_hass(self):
        """Start thread when added to hass."""
        self._async_start_observe()

    @property
    def should_poll(self):
        """No polling needed for tradfri group."""
        return False

    @property
    def supported_features(self):
        """Flag supported features."""
        return SUPPORTED_FEATURES

    @property
    def name(self):
        """Return the display name of this group."""
        return self._name

    @property
    def is_on(self):
        """Return true if group lights are on."""
        return self._group.state

    @property
    def brightness(self):
        """Return the brightness of the group lights."""
        return self._group.dimmer

    async def async_turn_off(self, **kwargs):
        """Instruct the group lights to turn off."""
        await self._api(self._group.set_state(0))

    async def async_turn_on(self, **kwargs):
        """Instruct the group lights to turn on, or dim."""
        keys = {}
        if ATTR_TRANSITION in kwargs:
            keys['transition_time'] = int(kwargs[ATTR_TRANSITION]) * 10

        if ATTR_BRIGHTNESS in kwargs:
            if kwargs[ATTR_BRIGHTNESS] == 255:
                kwargs[ATTR_BRIGHTNESS] = 254

            await self._api(
                self._group.set_dimmer(kwargs[ATTR_BRIGHTNESS], **keys))
        else:
            await self._api(self._group.set_state(1))

    @callback
    def _async_start_observe(self, exc=None):
        """Start observation of light."""
        # pylint: disable=import-error
        from pytradfri.error import PytradfriError
        if exc:
            _LOGGER.warning("Observation failed for %s", self._name,
                            exc_info=exc)

        try:
            cmd = self._group.observe(callback=self._observe_update,
                                      err_callback=self._async_start_observe,
                                      duration=0)
            self.hass.async_add_job(self._api(cmd))
        except PytradfriError as err:
            _LOGGER.warning("Observation failed, trying again", exc_info=err)
            self._async_start_observe()

    def _refresh(self, group):
        """Refresh the light data."""
        self._group = group
        self._name = group.name

    @callback
    def _observe_update(self, tradfri_device):
        """Receive new state data for this light."""
        self._refresh(tradfri_device)
        self.async_schedule_update_ha_state()


class TradfriLight(Light):
    """The platform class required by Home Assistant."""

    def __init__(self, light, api):
        """Initialize a Light."""
        self._api = api
        self._light = None
        self._light_control = None
        self._light_data = None
        self._name = None
<<<<<<< HEAD
=======
        self._hs_color = None
>>>>>>> 74c249e5
        self._features = SUPPORTED_FEATURES
        self._available = True

        self._refresh(light)

    @property
    def min_mireds(self):
        """Return the coldest color_temp that this light supports."""
        return self._light_control.min_mireds

    @property
    def max_mireds(self):
        """Return the warmest color_temp that this light supports."""
        return self._light_control.max_mireds

    async def async_added_to_hass(self):
        """Start thread when added to hass."""
        self._async_start_observe()

    @property
    def available(self):
        """Return True if entity is available."""
        return self._available

    @property
    def should_poll(self):
        """No polling needed for tradfri light."""
        return False

    @property
    def supported_features(self):
        """Flag supported features."""
        return self._features

    @property
    def name(self):
        """Return the display name of this light."""
        return self._name

    @property
    def is_on(self):
        """Return true if light is on."""
        return self._light_data.state

    @property
    def brightness(self):
        """Return the brightness of the light."""
        return self._light_data.dimmer

    @property
    def color_temp(self):
        """Return the CT color value in mireds."""
        return self._light_data.color_temp

    @property
    def xy_color(self):
        """XY colour of the light."""
        if self._light_data.xy_color and self._light_control.can_set_color:
            return denormalize_xy(*self._light_data.xy_color)

    @property
<<<<<<< HEAD
    def rgb_color(self):
        """RGB colour of the light."""
        if self._light_data.xy_color and self._light_control.can_set_color:
            dimmer = self._light_data.dimmer
            xyb = denormalize_xy(*self._light_data.xy_color) + dimmer
            return color_util.color_xy_brightness_to_RGB(*xyb)
=======
    def hs_color(self):
        """HS color of the light."""
        return self._hs_color
>>>>>>> 74c249e5

    async def async_turn_off(self, **kwargs):
        """Instruct the light to turn off."""
<<<<<<< HEAD
        await self._api(self._light_control.set_state(False))
=======
        yield from self._api(self._light_control.set_state(False))

    @asyncio.coroutine
    def async_turn_on(self, **kwargs):
        """
        Instruct the light to turn on.

        After adding "self._light_data.hexcolor is not None"
        for ATTR_HS_COLOR, this also supports Philips Hue bulbs.
        """
        if ATTR_HS_COLOR in kwargs and self._light_data.hex_color is not None:
            rgb = color_util.color_hs_to_RGB(*kwargs[ATTR_HS_COLOR])
            yield from self._api(
                self._light.light_control.set_rgb_color(*rgb))

        elif ATTR_COLOR_TEMP in kwargs and \
                self._light_data.hex_color is not None and \
                self._temp_supported:
            kelvin = color_util.color_temperature_mired_to_kelvin(
                kwargs[ATTR_COLOR_TEMP])
            yield from self._api(
                self._light_control.set_kelvin_color(kelvin))
>>>>>>> 74c249e5

    async def async_turn_on(self, **kwargs):
        """Instruct the light to turn on."""
        params = {}
        if ATTR_TRANSITION in kwargs:
            params[ATTR_TRANSITION_TIME] = int(kwargs[ATTR_TRANSITION]) * 10

        brightness = kwargs.get(ATTR_BRIGHTNESS)

        if ATTR_XY_COLOR in kwargs:
            if brightness is not None:
                params.pop(ATTR_TRANSITION_TIME, None)
            await self._api(
                self._light_control.set_xy_color(
                    *normalize_xy(*kwargs[ATTR_XY_COLOR]), **params))
        elif ATTR_RGB_COLOR in kwargs:
            if brightness is not None:
                params.pop(ATTR_TRANSITION_TIME, None)
            argxy = color_util.color_RGB_to_xy(*kwargs[ATTR_RGB_COLOR])
            await self._api(
                self._light_control.set_xy_color(*normalize_xy(argxy[0],
                                                               argxy[1]),
                                                 **params))
        elif ATTR_COLOR_TEMP in kwargs:
            if brightness is not None:
                params.pop(ATTR_TRANSITION_TIME, None)
            await self._api(
                self._light_control.set_color_temp(kwargs[ATTR_COLOR_TEMP],
                                                   **params))

        if brightness is not None:
            if brightness == 255:
                brightness = 254

            await self._api(
                self._light_control.set_dimmer(brightness,
                                               **params))
        else:
            await self._api(
                self._light_control.set_state(True))

    @callback
    def _async_start_observe(self, exc=None):
        """Start observation of light."""
        # pylint: disable=import-error
        from pytradfri.error import PytradfriError
        if exc:
            _LOGGER.warning("Observation failed for %s", self._name,
                            exc_info=exc)

        try:
            cmd = self._light.observe(callback=self._observe_update,
                                      err_callback=self._async_start_observe,
                                      duration=0)
            self.hass.async_add_job(self._api(cmd))
        except PytradfriError as err:
            _LOGGER.warning("Observation failed, trying again", exc_info=err)
            self._async_start_observe()

    def _refresh(self, light):
        """Refresh the light data."""
        self._light = light

        # Caching of LightControl and light object
        self._available = light.reachable
        self._light_control = light.light_control
        self._light_data = light.light_control.lights[0]
        self._name = light.name
<<<<<<< HEAD
        self._features = SUPPORTED_FEATURES

        if self._light_control.can_set_mireds:
            self._features |= SUPPORT_COLOR_TEMP
        if self._light_control.can_set_color:
            self._features |= SUPPORT_XY_COLOR
            self._features |= SUPPORT_RGB_COLOR
=======
        self._hs_color = None
        self._features = SUPPORTED_FEATURES

        if self._light.device_info.manufacturer == IKEA:
            if self._light_control.can_set_kelvin:
                self._features |= SUPPORT_COLOR_TEMP
            if self._light_control.can_set_color:
                self._features |= SUPPORT_COLOR
        else:
            if self._light_data.hex_color is not None:
                self._features |= SUPPORT_COLOR

        self._temp_supported = self._light.device_info.manufacturer \
            in ALLOWED_TEMPERATURES
>>>>>>> 74c249e5

    @callback
    def _observe_update(self, tradfri_device):
        """Receive new state data for this light."""
        self._refresh(tradfri_device)
<<<<<<< HEAD
=======
        rgb = color_util.rgb_hex_to_rgb_list(
            self._light_data.hex_color_inferred
        )
        self._hs_color = color_util.color_RGB_to_hs(*rgb)
>>>>>>> 74c249e5
        self.async_schedule_update_ha_state()<|MERGE_RESOLUTION|>--- conflicted
+++ resolved
@@ -9,15 +9,9 @@
 from homeassistant.core import callback
 import homeassistant.util.color as color_util
 from homeassistant.components.light import (
-<<<<<<< HEAD
-    ATTR_BRIGHTNESS, ATTR_COLOR_TEMP, ATTR_XY_COLOR, ATTR_TRANSITION,
-    SUPPORT_BRIGHTNESS, SUPPORT_TRANSITION, SUPPORT_COLOR_TEMP,
-    SUPPORT_XY_COLOR, SUPPORT_RGB_COLOR, ATTR_RGB_COLOR, Light)
-=======
     ATTR_BRIGHTNESS, ATTR_COLOR_TEMP, ATTR_HS_COLOR, ATTR_TRANSITION,
     SUPPORT_BRIGHTNESS, SUPPORT_TRANSITION, SUPPORT_COLOR_TEMP,
     SUPPORT_COLOR, Light)
->>>>>>> 74c249e5
 from homeassistant.components.light import \
     PLATFORM_SCHEMA as LIGHT_PLATFORM_SCHEMA
 from homeassistant.components.tradfri import KEY_GATEWAY, KEY_TRADFRI_GROUPS, \
@@ -168,10 +162,7 @@
         self._light_control = None
         self._light_data = None
         self._name = None
-<<<<<<< HEAD
-=======
         self._hs_color = None
->>>>>>> 74c249e5
         self._features = SUPPORTED_FEATURES
         self._available = True
 
@@ -233,28 +224,15 @@
             return denormalize_xy(*self._light_data.xy_color)
 
     @property
-<<<<<<< HEAD
-    def rgb_color(self):
-        """RGB colour of the light."""
-        if self._light_data.xy_color and self._light_control.can_set_color:
-            dimmer = self._light_data.dimmer
-            xyb = denormalize_xy(*self._light_data.xy_color) + dimmer
-            return color_util.color_xy_brightness_to_RGB(*xyb)
-=======
     def hs_color(self):
         """HS color of the light."""
         return self._hs_color
->>>>>>> 74c249e5
 
     async def async_turn_off(self, **kwargs):
         """Instruct the light to turn off."""
-<<<<<<< HEAD
         await self._api(self._light_control.set_state(False))
-=======
-        yield from self._api(self._light_control.set_state(False))
-
-    @asyncio.coroutine
-    def async_turn_on(self, **kwargs):
+
+    async def async_turn_on(self, **kwargs):
         """
         Instruct the light to turn on.
 
@@ -273,10 +251,7 @@
                 kwargs[ATTR_COLOR_TEMP])
             yield from self._api(
                 self._light_control.set_kelvin_color(kelvin))
->>>>>>> 74c249e5
-
-    async def async_turn_on(self, **kwargs):
-        """Instruct the light to turn on."""
+
         params = {}
         if ATTR_TRANSITION in kwargs:
             params[ATTR_TRANSITION_TIME] = int(kwargs[ATTR_TRANSITION]) * 10
@@ -342,40 +317,16 @@
         self._light_control = light.light_control
         self._light_data = light.light_control.lights[0]
         self._name = light.name
-<<<<<<< HEAD
+        self._hs_color = None
         self._features = SUPPORTED_FEATURES
 
         if self._light_control.can_set_mireds:
             self._features |= SUPPORT_COLOR_TEMP
         if self._light_control.can_set_color:
-            self._features |= SUPPORT_XY_COLOR
-            self._features |= SUPPORT_RGB_COLOR
-=======
-        self._hs_color = None
-        self._features = SUPPORTED_FEATURES
-
-        if self._light.device_info.manufacturer == IKEA:
-            if self._light_control.can_set_kelvin:
-                self._features |= SUPPORT_COLOR_TEMP
-            if self._light_control.can_set_color:
-                self._features |= SUPPORT_COLOR
-        else:
-            if self._light_data.hex_color is not None:
-                self._features |= SUPPORT_COLOR
-
-        self._temp_supported = self._light.device_info.manufacturer \
-            in ALLOWED_TEMPERATURES
->>>>>>> 74c249e5
+            self._features |= SUPPORT_COLOR
 
     @callback
     def _observe_update(self, tradfri_device):
         """Receive new state data for this light."""
         self._refresh(tradfri_device)
-<<<<<<< HEAD
-=======
-        rgb = color_util.rgb_hex_to_rgb_list(
-            self._light_data.hex_color_inferred
-        )
-        self._hs_color = color_util.color_RGB_to_hs(*rgb)
->>>>>>> 74c249e5
         self.async_schedule_update_ha_state()